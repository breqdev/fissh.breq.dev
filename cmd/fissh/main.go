package main

import (
	"context"
	"errors"
	"fmt"
	"net"
	"os"
	"os/signal"
	"syscall"
	"time"

	"github.com/breqdev/fissh.breq.dev/internal/fishes"
	"github.com/breqdev/fissh.breq.dev/internal/timezone"
	"github.com/charmbracelet/bubbles/timer"
	tea "github.com/charmbracelet/bubbletea"
	"github.com/charmbracelet/lipgloss"
	"github.com/charmbracelet/log"
	"github.com/charmbracelet/ssh"
	"github.com/charmbracelet/wish"
	"github.com/charmbracelet/wish/activeterm"
	"github.com/charmbracelet/wish/bubbletea"
	"github.com/charmbracelet/wish/logging"
)

const (
	host = "localhost"
	port = "23234"
)

func main() {
	s, err := wish.NewServer(
		wish.WithAddress(net.JoinHostPort(host, port)),
		wish.WithHostKeyPath(".ssh/id_ed25519"),
		wish.WithMiddleware(
			bubbletea.Middleware(teaHandler),
			activeterm.Middleware(), // Bubble Tea apps usually require a PTY.
			logging.Middleware(),
		),
	)
	if err != nil {
		log.Error("Could not start server", "error", err)
	}

	done := make(chan os.Signal, 1)
	signal.Notify(done, os.Interrupt, syscall.SIGINT, syscall.SIGTERM)
	log.Info("Starting SSH server", "host", host, "port", port)
	go func() {
		if err = s.ListenAndServe(); err != nil && !errors.Is(err, ssh.ErrServerClosed) {
			log.Error("Could not start server", "error", err)
			done <- nil
		}
	}()

	<-done
	log.Info("Stopping SSH server")
	ctx, cancel := context.WithTimeout(context.Background(), 30*time.Second)
	defer func() { cancel() }()
	if err := s.Shutdown(ctx); err != nil && !errors.Is(err, ssh.ErrServerClosed) {
		log.Error("Could not stop server", "error", err)
	}
}

// You can wire any Bubble Tea model up to the middleware with a function that
// handles the incoming ssh.Session. Here we just grab the terminal info and
// pass it to the new model. You can also return tea.ProgramOptions (such as
// tea.WithAltScreen) on a session by session basis.
func teaHandler(s ssh.Session) (tea.Model, []tea.ProgramOption) {
	// This should never fail, as we are using the activeterm middleware.
	pty, _, _ := s.Pty()

	// When running a Bubble Tea app over SSH, you shouldn't use the default
	// lipgloss.NewStyle function.
	// That function will use the color profile from the os.Stdin, which is the
	// server, not the client.
	// We provide a MakeRenderer function in the bubbletea middleware package,
	// so you can easily get the correct renderer for the current session, and
	// use it to create the styles.
	// The recommended way to use these styles is to then pass them down to
	// your Bubble Tea model.
	renderer := bubbletea.MakeRenderer(s)
	// appStyle := renderer.NewStyle().Background(lipgloss.Color("240"))
	appStyle := renderer.NewStyle()
	txtStyle := renderer.NewStyle().Foreground(lipgloss.Color("10")).Inherit(appStyle)
	fishStyle := renderer.NewStyle().Foreground(lipgloss.Color("4")).Inherit(appStyle)
	quitStyle := renderer.NewStyle().Foreground(lipgloss.Color("8")).Inherit(appStyle)

	timezone := timezone.LookupTimezone(s.RemoteAddr().String())
	loc, err := time.LoadLocation(timezone)
	if err != nil {
		log.Fatal(err)
	}

	m := model{
		timer:     timer.NewWithInterval(999999999*time.Second, time.Millisecond),
		time:      time.Now(),
		timezone:  loc,
<<<<<<< HEAD
		page:      HomePage,
		fish:      fishes.GetFish(pty.Window.Width, pty.Window.Height),
=======
		fish:      "",
>>>>>>> 3c3c33df
		width:     pty.Window.Width,
		height:    pty.Window.Height,
		appStyle:  appStyle,
		txtStyle:  txtStyle,
		fishStyle: fishStyle,
		quitStyle: quitStyle,
	}
	return m, []tea.ProgramOption{tea.WithAltScreen()}
}

const (
	HomePage = iota
	AboutPage
)

type model struct {
	timer     timer.Model
	time      time.Time
	timezone  *time.Location
	page      int
	fish      string
	width     int
	height    int
	appStyle  lipgloss.Style
	txtStyle  lipgloss.Style
	fishStyle lipgloss.Style
	quitStyle lipgloss.Style
}

func (m model) Init() tea.Cmd {
	return m.timer.Init()
}

func (m model) Update(msg tea.Msg) (tea.Model, tea.Cmd) {
	switch msg := msg.(type) {
	case tea.KeyMsg:
		switch msg.String() {
		case "q", "ctrl+c":
			return m, tea.Quit
		case "a":
			m.page = AboutPage
			return m, nil
		case "esc":
			m.page = HomePage
			return m, nil
		}
	case tea.WindowSizeMsg:
		m.width = msg.Width
		m.height = msg.Height
		return m, nil
	case timer.TickMsg:
		var cmd tea.Cmd
		m.timer, cmd = m.timer.Update(msg)
		m.time = time.Now()
		if m.time.In(m.timezone).Format("03:04") == "11:11" || os.Getenv("ALWAYSFISH") == "1" {
			if m.fish == "" {
				m.fish = fishes.GetFish(m.width, m.height)
			}
		}
		return m, cmd
	}
	return m, nil
}

func (m model) View() string {
	switch m.page {
	case HomePage:
		return m.HomePage()
	case AboutPage:
		return m.AboutPage()
	default:
		return m.txtStyle.Render("Page Not Found")
	}
}

func (m model) HomePage() string {
	s := fmt.Sprintf("The time is %s", m.time.In(m.timezone).Format("15:04:05"))
	if m.fish != "" {
		s = fmt.Sprintf("%s\n\n%s\n\n%s", m.txtStyle.Render(s), m.fishStyle.Render(m.fish), m.fishStyle.Render("make a fish"))
	} else {
		s = fmt.Sprintf("%s\n\n%s", m.txtStyle.Render(s), m.fishStyle.Render("come back at 11:11"))
	}
	s = fmt.Sprintf("%s\n\n%s", s, m.quitStyle.Render("Press 'a' for about or 'q' to quit"))

	s = lipgloss.Place(m.width, m.height, lipgloss.Center, lipgloss.Center, s)

	return m.appStyle.Width(m.width).Height(m.height).Render(s)
}

func (m model) AboutPage() string {
	aboutContent := fmt.Sprintf("%s\n\n%s", m.txtStyle.Render("Made with <3 by @breqdev and @avasilver"), m.quitStyle.Render("Press 'esc' to go back or 'q' to quit"))
	return lipgloss.Place(m.width, m.height, lipgloss.Center, lipgloss.Center, aboutContent)
}<|MERGE_RESOLUTION|>--- conflicted
+++ resolved
@@ -95,12 +95,8 @@
 		timer:     timer.NewWithInterval(999999999*time.Second, time.Millisecond),
 		time:      time.Now(),
 		timezone:  loc,
-<<<<<<< HEAD
 		page:      HomePage,
-		fish:      fishes.GetFish(pty.Window.Width, pty.Window.Height),
-=======
 		fish:      "",
->>>>>>> 3c3c33df
 		width:     pty.Window.Width,
 		height:    pty.Window.Height,
 		appStyle:  appStyle,
